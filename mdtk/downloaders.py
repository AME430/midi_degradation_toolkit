"""
Classes to download data from different source. Each class gets data from one
source. The base data to get is midi. To contribute a new dataset, create a
new class which extends DataDownloader, and write an accompanying test in
./tests/test_downloads.py
"""
import os
import shutil
import glob
import time
from tqdm import tqdm
from mdtk.filesystem_utils import (download_file, make_directory, extract_zip,
                                   copy_file)


USER_HOME = os.path.expanduser('~')
DEFAULT_CACHE_PATH = os.path.join(USER_HOME, '.mdtk_cache')
DATASETS = ['PPDDSep2018Monophonic', 'PPDDSep2018Polyphonic']



# Classes =====================================================================
# TODO: make attributes useful to users standard e.g. beat-aligned=True/False
# TODO: some things are likely to be important re preprocessing e.g. the unit
#       for the onset and duration of notes. Add these as attributes too. 
class DataDownloader:
    """Base class for data downloaders"""
    def __init__(self, cache_path=DEFAULT_CACHE_PATH):
        self.dataset_name = self.__class__.__name__
        self.download_urls = []
        self.midi_paths = []
        self.csv_paths = []
#        self.downloaded = False
#        self.extracted = False
        self.cache_path = cache_path
        self.midi_output_path = None
        self.csv_output_path = None

    
    def clear_cache(self):
        path = os.path.join(self.cache_path, self.dataset_name)
#        warnings.warn(f'Deleting existing directory: {path}')
        shutil.rmtree(path)
#        self.downloaded = False
#        self.extracted = False
    
    
    def download_midi(self, output_path, cache_path=None):
        """Downloads the MIDI data to output_path"""
        cache_path = self.cache_path if cache_path is None else cache_path
        raise NotImplementedError('In order to download MIDI, you must '
                                  'implement the download_midi method.')
        
    
    def download_csv(self, output_path, cache_path=None):
        """Downloads the csv data to output_path"""
        cache_path = self.cache_path if cache_path is None else cache_path
        raise NotImplementedError('In order to download CSV, you must '
                                  'implement the download_csv method.')
        
        

# TODO: maybe make a base PPDD class and extend this for various options
class PPDDSep2018Monophonic(DataDownloader):
    """Patterns for Preditction Development Dataset. Monophonic data only.
    
    References
    ----------
    https://www.music-ir.org/mirex/wiki/2019:Patterns_for_Prediction
    """
    # TODO: add 'sample_size', to allow only a small random sample of the
    #       total midi files to be copied to the output
    def __init__(self, cache_path=DEFAULT_CACHE_PATH,
                 sizes=['small', 'medium', 'large'], clean=False):
        super().__init__(cache_path = cache_path)
        self.dataset_name = self.__class__.__name__
        self.base_url = ('http://tomcollinsresearch.net/research/data/mirex/'
                         'ppdd/ppdd-sep2018')
        self.download_urls = [
<<<<<<< HEAD
                os.path.join(self.base_url,
                             f'PPDD-Sep2018_sym_mono_{size}.zip')
=======
                f'{base_url}/PPDD-Sep2018_sym_mono_{size}.zip'
>>>>>>> b27a1702
                for size in sizes
            ]
        # location of midi files relative to each unzipped directory
#        self.midi_paths = ['prime_midi', 'cont_true_midi']
        self.midi_paths = ['prime_midi']
        self.clean = clean
        
    
    def download_midi(self, output_path, cache_path=None, overwrite=None):
        # Cleaning paths, and setting up cache dir ============================
        cache_path = self.cache_path if cache_path is None else cache_path
        base_path = os.path.join(cache_path, self.dataset_name)
        make_directory(base_path, overwrite)
        make_directory(output_path, overwrite)
        
        # Downloading the data ================================================
        zip_paths = []
        for url in self.download_urls:
            filename = url.split('/')[-1]
            zip_path = os.path.join(base_path, filename)
            zip_paths += [zip_path]
            download_file(url, zip_path, overwrite=overwrite)
        
        # Extracting data from zip files ======================================
        extracted_paths = []
        for zip_path in zip_paths:
            path = extract_zip(zip_path, base_path, overwrite=overwrite)
            extracted_paths += [path]
        
        # Copying midi files to output_path ===================================
        for path in extracted_paths:
            midi_paths = [glob.glob(os.path.join(path, mp, '*.mid')) for mp
                          in self.midi_paths]
            midi_paths = [pp for sublist in midi_paths for pp in sublist]
            for filepath in tqdm(midi_paths, 
                                 desc=f"Copying midi from {path}: "):
                copy_file(filepath, output_path)
        self.midi_output_path = output_path
        
        # Delete cache ========================================================
        if self.clean:
            self.clear_cache()
        

<<<<<<< HEAD

class PPDDSep2018Polyphonic(PPDDSep2018Monophonic):
    """Patterns for Preditction Development Dataset. Monophonic data only.
    
    References
    ----------
    https://www.music-ir.org/mirex/wiki/2019:Patterns_for_Prediction
    """
    # TODO: add 'sample_size', to allow only a small random sample of the
    #       total midi files to be copied to the output
    def __init__(self, cache_path=DEFAULT_CACHE_PATH,
                 sizes=['small', 'medium', 'large'], clean=False):
        super().__init__(cache_path=cache_path, sizes=sizes, clean=clean)
        self.download_urls = [
                os.path.join(self.base_url,
                             f'PPDD-Sep2018_sym_poly_{size}.zip')
                for size in sizes
            ]
=======
class PPDDSept2018Polyphonic(PPDDSept2018Monophonic):
    pass




class PianoMidi(DataDownloader):
    """
    piano-midi dataset from http://www.piano-midi.de/
    """
    def __init__(self, cache_path=DEFAULT_CACHE_PATH, clean=False,
                 composers=['albeniz', 'bach', 'balakir', 'beeth',
                            'borodin', 'brahms', 'burgm', 'chopin',
                            'clementi', 'debussy', 'godowsky', 'granados',
                            'grieg', 'haydn', 'liszt', 'mendelssohn',
                            'moszkowski', 'mozart', 'muss', 'rachmaninov',
                            'ravel', 'schubert', 'schumann', 'sinding',
                            'tchai']):
        super().__init__(cache_path = cache_path)
        self.dataset_name = self.__class__.__name__
        base_url = 'http://www.piano-midi.de/zip'
        self.download_urls = []

        # Some composers don't have zip files
        non_zips = ['clementi', 'godowsky', 'moszkowski', 'rachmaninov',
                    'ravel', 'sinding']

        for composer in composers:
            if composer in non_zips:
                self.download_urls.extend(self.get_composer_urls(
                    'http://www.piano-midi.de/midis', composer))
            else:
                self.download_urls.append(f'{base_url}/{composer}.zip')
        self.clean = clean


    def get_composer_urls(self, base_url, composer):
        """
        Some composers in piano-midi do not have zip files to download and
        each MIDI file must be downloaded individually. This function gets
        the urls for those MIDI files.
        """
        sub_dir = composer if composer != 'rachmaninov' else 'rachmaninow'

        midi_names = []
        if composer == 'clementi':
            prefix = 'clementi_opus36'
            for number in range(1, 7):
                for movement in range(1, 4):
                    if number == 6 and movement == 3:
                        continue
                    midi_names.append(f'{prefix}_{number}_{movement}')

        elif composer == 'godowsky':
            midi_names = ['god_chpn_op10_e01', 'god_alb_esp2']

        elif composer == 'moszkowski':
            midi_names = ['mos_op36_6']

        elif composer == 'rachmaninov':
            prefix = 'rac_op'
            opus = [3, 23, 32, 33]
            numbers = [[2], [2, 3, 5, 7], [1, 13], [5, 6, 8]]
            for op, nos in zip(opus, numbers):
                for no in nos:
                    midi_names.append(f'{prefix}{op}_{no}')

        elif composer == 'ravel':
            midi_names = ['rav_eau', 'ravel_miroirs_1', 'rav_ondi', 'rav_gib',
                          'rav_scarbo']

        elif composer == 'sinding':
            midi_names = ['fruehlingsrauschen']

        else:
            raise NotImplementedError(f'Downloading of composer {composer} '
                                      'not yet implemented in PianoMidi.')

        urls = [f'{base_url}/{sub_dir}/{midi}.mid' for midi in midi_names]
        return urls


    def download_midi(self, output_path, cache_path=None, overwrite=None):
        # Cleaning paths, and setting up cache dir ============================
        cache_path = self.cache_path if cache_path is None else cache_path
        base_path = os.path.join(cache_path, self.dataset_name)
        midi_dl_path = os.path.join(base_path, 'midis')
        make_directory(base_path, overwrite)
        make_directory(output_path, overwrite)
        make_directory(midi_dl_path, overwrite)
        
        # Downloading the data ================================================
        zip_paths = []
        for url in self.download_urls:
            filename = url.split('/')[-1]
            if filename.endswith('.zip'):
                path = os.path.join(base_path, filename)
                zip_paths += [path]
            else:
                path = os.path.join(midi_dl_path, filename)
            download_file(url, path, overwrite=overwrite)
            time.sleep(1) # Don't want to overload the server
        
        # Extracting data from zip files ======================================
        extracted_paths = [midi_dl_path]
        for zip_path in zip_paths:
            zip_name = os.path.splitext(os.path.basename(zip_path))[0]
            out_path = os.path.join(base_path, zip_name)
            extract_zip(zip_path, out_path, overwrite=overwrite)
            extracted_paths += [out_path]
        
        # Copying midi files to output_path ===================================
        for path in extracted_paths:
            midi_paths = glob.glob(os.path.join(path, '*.mid'))
            for filepath in tqdm(midi_paths, 
                                 desc=f"Copying midi from {path}: "):
                copy_file(filepath, output_path)
        self.midi_output_path = output_path
        
        # Delete cache ========================================================
        if self.clean:
            self.clear_cache()
>>>>>>> b27a1702
    
    
    
    
    
    <|MERGE_RESOLUTION|>--- conflicted
+++ resolved
@@ -22,7 +22,7 @@
 # Classes =====================================================================
 # TODO: make attributes useful to users standard e.g. beat-aligned=True/False
 # TODO: some things are likely to be important re preprocessing e.g. the unit
-#       for the onset and duration of notes. Add these as attributes too. 
+#       for the onset and duration of notes. Add these as attributes too.
 class DataDownloader:
     """Base class for data downloaders"""
     def __init__(self, cache_path=DEFAULT_CACHE_PATH):
@@ -36,34 +36,33 @@
         self.midi_output_path = None
         self.csv_output_path = None
 
-    
+
     def clear_cache(self):
         path = os.path.join(self.cache_path, self.dataset_name)
 #        warnings.warn(f'Deleting existing directory: {path}')
         shutil.rmtree(path)
 #        self.downloaded = False
 #        self.extracted = False
-    
-    
+
+
     def download_midi(self, output_path, cache_path=None):
         """Downloads the MIDI data to output_path"""
         cache_path = self.cache_path if cache_path is None else cache_path
         raise NotImplementedError('In order to download MIDI, you must '
                                   'implement the download_midi method.')
-        
-    
+
+
     def download_csv(self, output_path, cache_path=None):
         """Downloads the csv data to output_path"""
         cache_path = self.cache_path if cache_path is None else cache_path
         raise NotImplementedError('In order to download CSV, you must '
                                   'implement the download_csv method.')
-        
-        
-
-# TODO: maybe make a base PPDD class and extend this for various options
+
+
+
 class PPDDSep2018Monophonic(DataDownloader):
     """Patterns for Preditction Development Dataset. Monophonic data only.
-    
+
     References
     ----------
     https://www.music-ir.org/mirex/wiki/2019:Patterns_for_Prediction
@@ -77,27 +76,23 @@
         self.base_url = ('http://tomcollinsresearch.net/research/data/mirex/'
                          'ppdd/ppdd-sep2018')
         self.download_urls = [
-<<<<<<< HEAD
                 os.path.join(self.base_url,
                              f'PPDD-Sep2018_sym_mono_{size}.zip')
-=======
-                f'{base_url}/PPDD-Sep2018_sym_mono_{size}.zip'
->>>>>>> b27a1702
                 for size in sizes
             ]
         # location of midi files relative to each unzipped directory
 #        self.midi_paths = ['prime_midi', 'cont_true_midi']
         self.midi_paths = ['prime_midi']
         self.clean = clean
-        
-    
+
+
     def download_midi(self, output_path, cache_path=None, overwrite=None):
         # Cleaning paths, and setting up cache dir ============================
         cache_path = self.cache_path if cache_path is None else cache_path
         base_path = os.path.join(cache_path, self.dataset_name)
         make_directory(base_path, overwrite)
         make_directory(output_path, overwrite)
-        
+
         # Downloading the data ================================================
         zip_paths = []
         for url in self.download_urls:
@@ -105,33 +100,32 @@
             zip_path = os.path.join(base_path, filename)
             zip_paths += [zip_path]
             download_file(url, zip_path, overwrite=overwrite)
-        
+
         # Extracting data from zip files ======================================
         extracted_paths = []
         for zip_path in zip_paths:
             path = extract_zip(zip_path, base_path, overwrite=overwrite)
             extracted_paths += [path]
-        
+
         # Copying midi files to output_path ===================================
         for path in extracted_paths:
             midi_paths = [glob.glob(os.path.join(path, mp, '*.mid')) for mp
                           in self.midi_paths]
             midi_paths = [pp for sublist in midi_paths for pp in sublist]
-            for filepath in tqdm(midi_paths, 
+            for filepath in tqdm(midi_paths,
                                  desc=f"Copying midi from {path}: "):
                 copy_file(filepath, output_path)
         self.midi_output_path = output_path
-        
+
         # Delete cache ========================================================
         if self.clean:
             self.clear_cache()
-        
-
-<<<<<<< HEAD
+
+
 
 class PPDDSep2018Polyphonic(PPDDSep2018Monophonic):
-    """Patterns for Preditction Development Dataset. Monophonic data only.
-    
+    """Patterns for Preditction Development Dataset. Polyphonic data only.
+
     References
     ----------
     https://www.music-ir.org/mirex/wiki/2019:Patterns_for_Prediction
@@ -146,10 +140,6 @@
                              f'PPDD-Sep2018_sym_poly_{size}.zip')
                 for size in sizes
             ]
-=======
-class PPDDSept2018Polyphonic(PPDDSept2018Monophonic):
-    pass
-
 
 
 
@@ -237,7 +227,7 @@
         make_directory(base_path, overwrite)
         make_directory(output_path, overwrite)
         make_directory(midi_dl_path, overwrite)
-        
+
         # Downloading the data ================================================
         zip_paths = []
         for url in self.download_urls:
@@ -249,7 +239,7 @@
                 path = os.path.join(midi_dl_path, filename)
             download_file(url, path, overwrite=overwrite)
             time.sleep(1) # Don't want to overload the server
-        
+
         # Extracting data from zip files ======================================
         extracted_paths = [midi_dl_path]
         for zip_path in zip_paths:
@@ -257,22 +247,19 @@
             out_path = os.path.join(base_path, zip_name)
             extract_zip(zip_path, out_path, overwrite=overwrite)
             extracted_paths += [out_path]
-        
+
         # Copying midi files to output_path ===================================
         for path in extracted_paths:
             midi_paths = glob.glob(os.path.join(path, '*.mid'))
-            for filepath in tqdm(midi_paths, 
+            for filepath in tqdm(midi_paths,
                                  desc=f"Copying midi from {path}: "):
                 copy_file(filepath, output_path)
         self.midi_output_path = output_path
-        
+
         # Delete cache ========================================================
         if self.clean:
             self.clear_cache()
->>>>>>> b27a1702
-    
-    
-    
-    
-    
-    +
+
+
+
